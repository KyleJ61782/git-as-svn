--- conflicted
+++ resolved
@@ -263,10 +263,6 @@
       final SVNRepository repo = SVNRepositoryFactory.create(server.getUrl());
       repo.setAuthenticationManager(server.getAuthenticator());
       try {
-<<<<<<< HEAD
-        createFile(repo, "Create new file", "none-props.txt", "", null);
-        Assert.fail();
-=======
         final long latestRevision = repo.getLatestRevision();
         final ISVNEditor editor = repo.getCommitEditor("Create directory: /foo", null, false, null);
         editor.openRoot(-1);
@@ -446,52 +442,12 @@
       createFile(repo, "with-props.txt", "", propsEolNative);
       try {
         createFile(repo, "none-props.txt", "", null);
->>>>>>> 529aa226
       } catch (SVNException e) {
         Assert.assertTrue(e.getMessage().contains(SVNProperty.EOL_STYLE));
       }
     }
   }
 
-<<<<<<< HEAD
-  /**
-   * Check commit .gitattributes with some files.
-   *
-   * @throws Exception
-   */
-  @Test(timeOut = 60 * 1000)
-  public void commitWithFileProperties() throws Exception {
-    try (SvnTestServer server = SvnTestServer.createEmpty()) {
-      final SVNRepository repo = SVNRepositoryFactory.create(server.getUrl());
-      repo.setAuthenticationManager(server.getAuthenticator());
-
-      createFile(repo, "Create new file", "sample.txt", "", null);
-      {
-        SVNProperties props = new SVNProperties();
-        repo.getFile("/sample.txt", repo.getLatestRevision(), props, null);
-        Assert.assertEquals(props.getStringValue(SVNProperty.EOL_STYLE), null);
-      }
-      try {
-        final ISVNEditor editor = repo.getCommitEditor("Create .gitattributes", null, false, null);
-        editor.openRoot(-1);
-        createFile(editor, ".gitattributes", "*.txt\t\t\ttext eol=native\n", null);
-        createFile(editor, "none-props.txt", "", null);
-        editor.closeDir();
-        editor.closeEdit();
-        Assert.fail();
-      } catch (SVNException e) {
-        Assert.assertTrue(e.getMessage().contains(SVNProperty.EOL_STYLE));
-      }
-      {
-        final ISVNEditor editor = repo.getCommitEditor("Create .gitattributes", null, false, null);
-        editor.openRoot(-1);
-        createFile(editor, ".gitattributes", "*.txt\t\t\ttext eol=native\n", null);
-        createFile(editor, "with-props.txt", "", SVNProperty.EOL_STYLE_NATIVE);
-        editor.closeDir();
-        editor.closeEdit();
-      }
-    }
-=======
   private void checkFileProp(@NotNull SVNRepository repo, @NotNull String filePath, @Nullable Map<String, String> expected) throws SVNException {
     SVNProperties props = new SVNProperties();
     repo.getFile(filePath, repo.getLatestRevision(), props, null);
@@ -514,21 +470,12 @@
       Assert.assertEquals(entry.getValue().getString(), check.remove(entry.getKey()));
     }
     Assert.assertTrue(check.isEmpty());
->>>>>>> 529aa226
   }
 
   @NotNull
   private SVNCommitInfo createFile(@NotNull SVNRepository repo, @NotNull String filePath, @NotNull String content, @Nullable Map<String, String> props) throws SVNException, IOException {
     final ISVNEditor editor = repo.getCommitEditor("Create file: " + filePath, null, false, null);
     editor.openRoot(-1);
-<<<<<<< HEAD
-    createFile(editor, filePath, content, eolStyle);
-    editor.closeDir();
-    return editor.closeEdit();
-  }
-
-  private void createFile(@NotNull ISVNEditor editor, @NotNull String filePath, @NotNull String content, @Nullable String eolStyle) throws SVNException {
-=======
     int index = 0;
     int depth = 0;
     while (true) {
@@ -539,7 +486,6 @@
       editor.openDir(filePath.substring(0, index), -1);
       depth++;
     }
->>>>>>> 529aa226
     editor.addFile(filePath, null, -1);
     if (props != null) {
       for (Map.Entry<String, String> entry : props.entrySet()) {
@@ -550,15 +496,8 @@
     for (int i = 0; i < depth; ++i) {
       editor.closeDir();
     }
-<<<<<<< HEAD
-    editor.applyTextDelta(filePath, null);
-    SVNDeltaGenerator deltaGenerator = new SVNDeltaGenerator();
-    String checksum = deltaGenerator.sendDelta(filePath, new ByteArrayInputStream(new byte[0]), 0, new ByteArrayInputStream(content.getBytes(StandardCharsets.UTF_8)), editor, true);
-    editor.closeFile(filePath, checksum);
-=======
     editor.closeDir();
     return editor.closeEdit();
->>>>>>> 529aa226
   }
 
   private void sendDeltaAndClose(@NotNull ISVNEditor editor, @NotNull String filePath, @Nullable String oldData, @Nullable String newData) throws SVNException, IOException {
