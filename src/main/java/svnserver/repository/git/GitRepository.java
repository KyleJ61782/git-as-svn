package svnserver.repository.git;

import org.eclipse.jgit.lib.*;
import org.eclipse.jgit.revwalk.RevCommit;
import org.eclipse.jgit.revwalk.RevTree;
import org.eclipse.jgit.revwalk.RevWalk;
import org.eclipse.jgit.treewalk.CanonicalTreeParser;
import org.eclipse.jgit.util.IntList;
import org.jetbrains.annotations.NotNull;
import org.jetbrains.annotations.Nullable;
import org.slf4j.Logger;
import org.slf4j.LoggerFactory;
import org.tmatesoft.svn.core.SVNErrorCode;
import org.tmatesoft.svn.core.SVNErrorMessage;
import org.tmatesoft.svn.core.SVNException;
import org.tmatesoft.svn.core.SVNProperty;
import svnserver.StringHelper;
import svnserver.auth.User;
import svnserver.repository.*;
import svnserver.repository.git.prop.GitAttributes;
import svnserver.repository.git.prop.GitIgnore;
import svnserver.repository.git.prop.GitProperty;
import svnserver.repository.git.prop.GitTortoise;

import java.io.IOException;
import java.io.InputStream;
import java.nio.charset.StandardCharsets;
import java.security.MessageDigest;
import java.security.NoSuchAlgorithmException;
import java.util.*;
import java.util.concurrent.ConcurrentHashMap;
import java.util.concurrent.locks.ReadWriteLock;
import java.util.concurrent.locks.ReentrantReadWriteLock;

/**
 * Implementation for Git repository.
 *
 * @author Artem V. Navrotskiy <bozaro@users.noreply.github.com>
 */
public class GitRepository implements VcsRepository {
<<<<<<< HEAD
=======
  @FunctionalInterface
  public interface StreamFactory {
    @NotNull
    InputStream openStream() throws IOException;
  }

  @FunctionalInterface
  public interface TreeEntryProvider {
    @NotNull
    public Iterable<GitTreeEntry> getEntries() throws IOException;
  }

>>>>>>> 9db9a25e
  private static final int REPORT_DELAY = 2500;

  @NotNull
  private static final Logger log = LoggerFactory.getLogger(GitRepository.class);

  @NotNull
  public static final byte[] emptyBytes = new byte[0];
  @NotNull
  private final Repository repository;
  @NotNull
  private final List<Repository> linkedRepositories;
  @NotNull
  private final GitPushMode pushMode;
  @NotNull
  private final List<GitRevision> revisions = new ArrayList<>();
  @NotNull
  private final Map<String, IntList> lastUpdates = new ConcurrentHashMap<>();
  @NotNull
  private final ReadWriteLock lock = new ReentrantReadWriteLock();
  // Lock for prevent concurrent pushes.
  @NotNull
  private final Object pushLock = new Object();
  @NotNull
  private final String uuid;
  @NotNull
  private final String branch;
  @NotNull
  private final Map<String, String> md5Cache = new ConcurrentHashMap<>();
  @NotNull
  private final Map<ObjectId, GitProperty[]> directoryPropertyCache = new ConcurrentHashMap<>();
  @NotNull
  private final Map<ObjectId, GitProperty> filePropertyCache = new ConcurrentHashMap<>();

  public GitRepository(@NotNull Repository repository, @NotNull List<Repository> linked,
                       @NotNull GitPushMode pushMode, @NotNull String branch) throws IOException, SVNException {
    this.repository = repository;
    this.pushMode = pushMode;
    linkedRepositories = new ArrayList<>(linked);
    final Ref branchRef = repository.getRef(branch);
    if (branchRef == null) {
      throw new IOException("Branch not found: " + branch);
    }
    this.branch = branchRef.getName();
    //addRevisionInfo(getEmptyCommit(repository));
    updateRevisions();
    this.uuid = UUID.nameUUIDFromBytes((getRepositoryId() + "\0" + this.branch).getBytes(StandardCharsets.UTF_8)).toString();
    log.info("Repository ready (branch: {}, sha1: {})", this.branch, branchRef.getObjectId().getName());
  }

  @NotNull
  private String getRepositoryId() {
    if (revisions.size() > 1) {
      RevCommit commit = revisions.get(1).getCommit();
      if (commit.getParentCount() == 0) {
        return commit.getName();
      }
    }
    return revisions.get(0).getCommit().getName();
  }

  @Override
  public void updateRevisions() throws IOException, SVNException {
    // Fast check.
    lock.readLock().lock();
    try {
      final int lastRevision = revisions.size() - 1;
      if (lastRevision >= 0) {
        final ObjectId lastCommitId = revisions.get(lastRevision).getCommit();
        final Ref master = repository.getRef(branch);
        if (master.getObjectId().equals(lastCommitId)) {
          return;
        }
      }
    } finally {
      lock.readLock().unlock();
    }
    // Real update.
    lock.writeLock().lock();
    try {
      final int lastRevision = revisions.size() - 1;
      final ObjectId lastCommitId = lastRevision < 0 ? null : revisions.get(lastRevision).getCommit();
      final Ref master = repository.getRef(branch);
      final List<RevCommit> newRevs = new ArrayList<>();
      final RevWalk revWalk = new RevWalk(repository);
      ObjectId objectId = master.getObjectId();
      while (true) {
        if (objectId.equals(lastCommitId)) {
          break;
        }
        final RevCommit commit = revWalk.parseCommit(objectId);
        newRevs.add(commit);
        if (commit.getParentCount() == 0) break;
        objectId = commit.getParent(0);
      }
      if (!newRevs.isEmpty()) {
        if (lastRevision < 0) {
          final RevCommit firstCommit = newRevs.get(newRevs.size() - 1);
          if (!isTreeEmpty(firstCommit.getTree())) {
            newRevs.add(getEmptyCommit(repository));
          }
        }
        final long beginTime = System.currentTimeMillis();
        int processed = 0;
        long reportTime = beginTime;
        log.info("Loading revision changes: {} revision", newRevs.size());
        for (int i = newRevs.size() - 1; i >= 0; i--) {
          addRevisionInfo(newRevs.get(i));
          processed++;
          long currentTime = System.currentTimeMillis();
          if (currentTime - reportTime > REPORT_DELAY) {
            log.info("  processed revision: {} ({} rev/sec)", newRevs.size() - i, 1000.0f * processed / (currentTime - reportTime));
            reportTime = currentTime;
            processed = 0;
          }
        }
        final long endTime = System.currentTimeMillis();
        log.info("Revision changes loaded: {} ms", endTime - beginTime);
      }
    } finally {
      lock.writeLock().unlock();
    }
  }

  private boolean isTreeEmpty(RevTree tree) throws IOException {
    return new CanonicalTreeParser(GitRepository.emptyBytes, repository.newObjectReader(), tree).eof();
  }

  private void addRevisionInfo(@NotNull RevCommit commit) throws IOException, SVNException {
    final int revisionId = revisions.size();
    final Map<String, GitLogEntry> changes = new HashMap<>();
    final GitFile oldTree;
    if (revisions.isEmpty()) {
      oldTree = null;
    } else {
      oldTree = new GitFile(this, revisions.get(revisionId - 1).getCommit(), revisionId - 1);
    }
    final GitFile newTree = new GitFile(this, commit, revisionId);
    collectChanges(changes, "", oldTree, newTree);
    for (String path : changes.keySet()) {
      lastUpdates.compute(path, (key, list) -> {
        final IntList result = list == null ? new IntList() : list;
        result.add(revisionId);
        return result;
      });
    }
    revisions.add(new GitRevision(this, revisionId, changes, commit));
  }

<<<<<<< HEAD
  private void collectChanges(@NotNull Map<String, VcsLogEntry> changes, @NotNull String path,
                              @Nullable GitFile oldTree, @NotNull GitFile newTree) throws IOException, SVNException {
    final Map<String, GitFile> oldEntries = oldTree != null ? oldTree.getEntries() : Collections.emptyMap();
    final Map<String, GitFile> newEntries = newTree.getEntries();
=======
  private void collectChanges(@NotNull Map<String, GitLogEntry> changes, @NotNull String path,
                              @Nullable GitFile oldTree, @NotNull GitFile newTree) throws IOException {
    final Iterator<GitFile> oldEntries = oldTree != null ? oldTree.getEntries().iterator() : Collections.emptyIterator();
>>>>>>> 9db9a25e
    if (path.isEmpty()) {
      final GitLogEntry logEntry = new GitLogEntry(oldTree, newTree);
      if (oldTree == null || logEntry.isContentModified() || logEntry.isPropertyModified()) {
        changes.put("/", logEntry);
      }
    }
    GitFile oldValue = oldEntries.hasNext() ? oldEntries.next() : null;
    for (GitFile newEntry : newTree.getEntries()) {
      final GitFile oldEntry;
      if (oldValue != null) {
        while (true) {
          final int compare = oldValue.getTreeEntry().compareTo(newEntry.getTreeEntry());
          if (compare == 0) {
            oldEntry = oldValue;
            oldValue = oldEntries.hasNext() ? oldEntries.next() : null;
            break;
          }
          if (compare > 0) {
            oldEntry = null;
            break;
          }
          if (!oldEntries.hasNext()) {
            oldValue = null;
            oldEntry = null;
            break;
          }
          changes.put(StringHelper.joinPath(path, oldValue.getFileName()), new GitLogEntry(oldValue, null));
          oldValue = oldEntries.next();
        }
      } else {
        oldEntry = null;
      }
      if (!newEntry.equals(oldEntry)) {
        final String fullPath = StringHelper.joinPath(path, newEntry.getFileName());
        final GitLogEntry logEntry = new GitLogEntry(oldEntry, newEntry);
        if (oldEntry == null || logEntry.isContentModified() || logEntry.isPropertyModified()) {
          final GitLogEntry oldChange = changes.put(fullPath, logEntry);
          if (oldChange != null) {
            changes.put(fullPath, new GitLogEntry(oldChange.getOldEntry(), newEntry));
          }
        }
        if (newEntry.isDirectory()) {
          collectChanges(changes, fullPath, ((oldEntry != null) && oldEntry.isDirectory()) ? oldEntry : null, newEntry);
        }
      }
    }
    while (oldEntries.hasNext()) {
      final GitFile entry = oldEntries.next();
      final String fullPath = StringHelper.joinPath(path, entry.getFileName());
      final GitLogEntry oldChange = changes.put(fullPath, new GitLogEntry(entry, null));
      if (oldChange != null) {
        changes.put(fullPath, new GitLogEntry(entry, oldChange.getNewEntry()));
      }
    }
  }

  @NotNull
  public GitProperty[] collectProperties(@NotNull GitTreeEntry treeEntry, @NotNull VcsSupplier<Map<String, GitTreeEntry>> entryProvider) throws IOException, SVNException {
    if (treeEntry.getFileMode().getObjectType() == Constants.OBJ_BLOB)
      return GitProperty.emptyArray;

    GitProperty[] props = directoryPropertyCache.get(treeEntry.getObjectId().getObject());
    if (props == null) {
      final List<GitProperty> propList = new ArrayList<>();
<<<<<<< HEAD
      for (Map.Entry<String, GitTreeEntry> entry : entryProvider.get().entrySet()) {
        final GitProperty property = parseGitProperty(entry.getKey(), entry.getValue().getObjectId());
=======
      for (GitTreeEntry entry : entryProvider.getEntries()) {
        final GitProperty property = parseGitProperty(entry.getFileName(), entry.getObjectId());
>>>>>>> 9db9a25e
        if (property != null) {
          propList.add(property);
        }
      }
      if (!propList.isEmpty()) {
        props = propList.toArray(new GitProperty[propList.size()]);
      } else {
        props = GitProperty.emptyArray;
      }
      directoryPropertyCache.put(ObjectId.fromString(treeEntry.getObjectId().getObject().name()), props);
    }
    return props;
  }

  @Nullable
  private GitProperty parseGitProperty(String fileName, GitObject<ObjectId> objectId) throws IOException, SVNException {
    switch (fileName) {
      case ".tgitconfig":
        return cachedParseGitProperty(objectId, GitTortoise::new);
      case ".gitattributes":
        return cachedParseGitProperty(objectId, GitAttributes::new);
      case ".gitignore":
        return cachedParseGitProperty(objectId, GitIgnore::new);
      default:
        return null;
    }
  }

  @Nullable
  private GitProperty cachedParseGitProperty(GitObject<ObjectId> objectId, VcsFunction<String, GitProperty> properyParser) throws IOException, SVNException {
    GitProperty property = filePropertyCache.get(objectId.getObject());
    if (property == null) {
      property = properyParser.apply(loadContent(objectId));
      filePropertyCache.put(ObjectId.fromString(objectId.getObject().name()), property);
    }
    return property;
  }

  @NotNull
  @Override
  public GitRevision getLatestRevision() throws IOException {
    lock.readLock().lock();
    try {
      return revisions.get(revisions.size() - 1);
    } finally {
      lock.readLock().unlock();
    }
  }

  @NotNull
  @Override
  public String getUuid() {
    return uuid;
  }

  @NotNull
  public Repository getRepository() {
    return repository;
  }

  @NotNull
  public String getObjectMD5(@NotNull GitObject<? extends ObjectId> objectId, char type, @NotNull VcsSupplier<InputStream> streamFactory) throws IOException, SVNException {
    final String key = type + objectId.getObject().name();
    String result = md5Cache.get(key);
    if (result == null) {
      final byte[] buffer = new byte[64 * 1024];
      final MessageDigest md5 = getMd5();
      try (InputStream stream = streamFactory.get()) {
        while (true) {
          int size = stream.read(buffer);
          if (size < 0) break;
          md5.update(buffer, 0, size);
        }
      }
      result = StringHelper.toHex(md5.digest());
      md5Cache.putIfAbsent(key, result);
    }
    return result;
  }

  @NotNull
  @Override
  public GitRevision getRevisionInfo(int revision) throws IOException, SVNException {
    final GitRevision revisionInfo = getRevisionInfoUnsafe(revision);
    if (revisionInfo == null) {
      throw new SVNException(SVNErrorMessage.create(SVNErrorCode.FS_NO_SUCH_REVISION, "No such revision " + revision));
    }
    return revisionInfo;
  }

  @NotNull
  public GitRevision sureRevisionInfo(int revision) throws IOException {
    final GitRevision revisionInfo = getRevisionInfoUnsafe(revision);
    if (revisionInfo == null) {
      throw new IllegalStateException("No such revision " + revision);
    }
    return revisionInfo;
  }

  @Nullable
  private GitRevision getRevisionInfoUnsafe(int revision) throws IOException {
    lock.readLock().lock();
    try {
      if (revision >= revisions.size())
        return null;
      return revisions.get(revision);
    } finally {
      lock.readLock().unlock();
    }
  }

  private static MessageDigest getMd5() {
    try {
      return MessageDigest.getInstance("MD5");
    } catch (NoSuchAlgorithmException e) {
      throw new IllegalStateException(e);
    }
  }

  @NotNull
  private GitRevision getRevision(ObjectId revisionId) throws SVNException {
    lock.readLock().lock();
    try {
      for (int i = revisions.size() - 1; i >= 0; i--) {
        GitRevision revision = revisions.get(i);
        if (revision.getCommit().equals(revisionId)) {
          return revision;
        }
      }
      throw new SVNException(SVNErrorMessage.create(SVNErrorCode.FS_NO_SUCH_REVISION, "No such revision " + revisionId.name()));
    } finally {
      lock.readLock().unlock();
    }
  }

  @NotNull
  private static RevCommit getEmptyCommit(@NotNull Repository repository) throws IOException {
    final ObjectInserter inserter = repository.newObjectInserter();
    final TreeFormatter treeBuilder = new TreeFormatter();
    final ObjectId treeId = inserter.insert(treeBuilder);

    final CommitBuilder commitBuilder = new CommitBuilder();
    commitBuilder.setAuthor(new PersonIdent("", "", 0, 0));
    commitBuilder.setCommitter(new PersonIdent("", "", 0, 0));
    commitBuilder.setMessage("");
    commitBuilder.setTreeId(treeId);
    final ObjectId commitId = inserter.insert(commitBuilder);
    inserter.flush();

    final RevWalk revWalk = new RevWalk(repository);
    return revWalk.parseCommit(commitId);
  }

  @NotNull
  @Override
  public VcsDeltaConsumer createFile() throws IOException, SVNException {
    return new GitDeltaConsumer(this, null);
  }

  @NotNull
  @Override
  public VcsDeltaConsumer modifyFile(@NotNull VcsFile file) throws IOException, SVNException {
    return new GitDeltaConsumer(this, (GitFile) file);
  }

  public int getLastChange(@NotNull String nodePath, int beforeRevision) {
    if (nodePath.isEmpty()) return beforeRevision;
    final IntList revs = this.lastUpdates.get(nodePath);
    if (revs != null) {
      for (int i = revs.size() - 1; i >= 0; --i) {
        final int rev = revs.get(i);
        if (rev <= beforeRevision) {
          return rev;
        }
      }
    }
    throw new IllegalStateException("Internal error: can't find lastChange revision for file: " + nodePath + "@" + beforeRevision);
  }

  @NotNull
  @Override
  public VcsCommitBuilder createCommitBuilder() throws IOException, SVNException {
    return new GitCommitBuilder(repository.getRef(branch));
  }

  @NotNull
  public static String loadContent(@NotNull GitObject<? extends ObjectId> objectId) throws IOException {
    final byte[] bytes = objectId.getRepo().newObjectReader().open(objectId.getObject()).getBytes();
    return new String(bytes, StandardCharsets.UTF_8);
  }

  @NotNull
  public Iterable<GitTreeEntry> loadTree(@Nullable GitTreeEntry tree) throws IOException {
    final GitObject<ObjectId> treeId = getTreeObject(tree);
    // Loading tree.
    if (treeId == null) {
      return Collections.emptyList();
    }
    final List<GitTreeEntry> result = new ArrayList<>();
    final Repository repo = treeId.getRepo();
    final CanonicalTreeParser treeParser = new CanonicalTreeParser(GitRepository.emptyBytes, repo.newObjectReader(), treeId.getObject());
    while (!treeParser.eof()) {
      result.add(new GitTreeEntry(
          treeParser.getEntryFileMode(),
          new GitObject<>(repo, treeParser.getEntryObjectId()),
          treeParser.getEntryPathString()
      ));
      treeParser.next();
    }
    return result;
  }

  @Nullable
  private GitObject<ObjectId> getTreeObject(@Nullable GitTreeEntry tree) throws IOException {
    if (tree == null) {
      return null;
    }
    // Get tree object
    if (tree.getFileMode().equals(FileMode.TREE)) {
      return tree.getObjectId();
    }
    if (tree.getFileMode().equals(FileMode.GITLINK)) {
      GitObject<RevCommit> linkedCommit = loadLinkedCommit(tree.getObjectId().getObject());
      if (linkedCommit == null) {
        return null;
      }
      return new GitObject<>(linkedCommit.getRepo(), linkedCommit.getObject().getTree());
    } else {
      return null;
    }
  }

  @Nullable
  public GitObject<RevCommit> loadLinkedCommit(@NotNull ObjectId objectId) throws IOException {
    for (Repository repo : linkedRepositories) {
      if (repo.hasObject(objectId)) {
        final RevWalk revWalk = new RevWalk(repo);
        return new GitObject<>(repo, revWalk.parseCommit(objectId));

      }
    }
    return null;
  }

  private class GitPropertyValidator {
    @NotNull
    private final Deque<GitFile> treeStack;

    public GitPropertyValidator(@NotNull GitFile root) {
      this.treeStack = new ArrayDeque<>();
      this.treeStack.push(root);
    }

<<<<<<< HEAD
    public void openDir(@NotNull String name) throws IOException, SVNException {
      final Map<String, GitFile> entries = treeStack.element().getEntries();
      final GitFile file = entries.get(name);
=======
    public void openDir(@NotNull String name) throws IOException {
      final GitFile file = treeStack.element().getEntry(name);
>>>>>>> 9db9a25e
      if (file == null) {
        throw new IllegalStateException("Invalid state: can't find file " + name + " in created commit.");
      }
      treeStack.push(file);
    }

    public void checkProperties(@Nullable String name, @NotNull Map<String, String> properties) throws IOException, SVNException {
      final GitFile dir = treeStack.element();
      final GitFile node = name == null ? dir : dir.getEntry(name);
      if (node == null) {
        throw new IllegalStateException("Invalid state: can't find entry " + name + " in created commit.");
      }
      final Map<String, String> expected = node.getProperties(false);
      if (!properties.equals(expected)) {
        final StringBuilder message = new StringBuilder();
        message.append("Can't commit entry: ").append(node.getFullPath()).append("\nInvalid svn properties found.\n");
        message.append("Expected:\n");
        for (Map.Entry<String, String> entry : expected.entrySet()) {
          message.append("  ").append(entry.getKey()).append(" = \"").append(entry.getValue()).append("\"\n");
        }
        message.append("Actual:\n");
        for (Map.Entry<String, String> entry : properties.entrySet()) {
          message.append("  ").append(entry.getKey()).append(" = \"").append(entry.getValue()).append("\"\n");
        }
        throw new SVNException(SVNErrorMessage.create(SVNErrorCode.REPOS_HOOK_FAILURE, message.toString()));
      }
    }

    public void closeDir() {
      treeStack.pop();
    }
  }

  private class GitCommitBuilder implements VcsCommitBuilder {
    @NotNull
    private final Deque<GitTreeUpdate> treeStack;
    @NotNull
    private final ObjectInserter inserter;
    @NotNull
    private final GitRevision revision;
    @NotNull
    private final Ref branchRef;
    @NotNull
    private final List<VcsConsumer<GitPropertyValidator>> validateActions = new ArrayList<>();

    public GitCommitBuilder(@NotNull Ref branchRef) throws IOException, SVNException {
      this.inserter = repository.newObjectInserter();
      this.branchRef = branchRef;
      this.revision = getLatestRevision();
      this.treeStack = new ArrayDeque<>();
      this.treeStack.push(new GitTreeUpdate("", loadTree(new GitTreeEntry(repository, FileMode.TREE, revision.getCommit().getTree(), ""))));
    }

    @Override
    public void checkUpToDate(@NotNull String path, int rev) throws SVNException, IOException {
      final GitFile file = revision.getFile(path);
      if (file == null) {
        throw new SVNException(SVNErrorMessage.create(SVNErrorCode.ENTRY_NOT_FOUND, path));
      } else if (file.getLastChange().getId() > rev) {
        throw new SVNException(SVNErrorMessage.create(SVNErrorCode.WC_NOT_UP_TO_DATE, "Working copy is not up-to-date: " + path));
      }
    }

    @Override
    public void addDir(@NotNull String name, @Nullable VcsFile sourceDir) throws SVNException, IOException {
      final GitTreeUpdate current = treeStack.element();
      if (current.getEntries().containsKey(name)) {
        throw new SVNException(SVNErrorMessage.create(SVNErrorCode.FS_ALREADY_EXISTS, getFullPath(name)));
      }
      final GitFile source = (GitFile) sourceDir;
      validateActions.add(validator -> validator.openDir(name));
      treeStack.push(new GitTreeUpdate(name, loadTree(source == null ? null : source.getTreeEntry())));
    }

    @Override
    public void openDir(@NotNull String name) throws SVNException, IOException {
      final GitTreeUpdate current = treeStack.element();
      // todo: ???
      final GitTreeEntry originalDir = current.getEntries().remove(name);
      if ((originalDir == null) || (!originalDir.getFileMode().equals(FileMode.TREE))) {
        throw new SVNException(SVNErrorMessage.create(SVNErrorCode.ENTRY_NOT_FOUND, getFullPath(name)));
      }
      validateActions.add(validator -> validator.openDir(name));
      treeStack.push(new GitTreeUpdate(name, loadTree(originalDir)));
    }

    @Override
    public void checkDirProperties(@NotNull Map<String, String> props) throws SVNException, IOException {
      validateActions.add(validator -> validator.checkProperties(null, props));
    }

    @Override
    public void closeDir() throws SVNException, IOException {
      final GitTreeUpdate last = treeStack.pop();
      final GitTreeUpdate current = treeStack.element();
      final String fullPath = getFullPath(last.getName());
      if (last.getEntries().isEmpty()) {
        throw new SVNException(SVNErrorMessage.create(SVNErrorCode.CANCELLED, "Empty directories is not supported: " + fullPath));
      }
      final ObjectId subtreeId = last.buildTree(inserter);
      log.info("Create tree {} for dir: {}", subtreeId.name(), fullPath);
      if (current.getEntries().put(last.getName(), new GitTreeEntry(FileMode.TREE, new GitObject<>(repository, subtreeId), last.getName())) != null) {
        throw new SVNException(SVNErrorMessage.create(SVNErrorCode.FS_ALREADY_EXISTS, fullPath));
      }
      validateActions.add(GitPropertyValidator::closeDir);
    }

    @Override
    public void saveFile(@NotNull String name, @NotNull VcsDeltaConsumer deltaConsumer, boolean modify) throws SVNException, IOException {
      final GitDeltaConsumer gitDeltaConsumer = (GitDeltaConsumer) deltaConsumer;
      final GitTreeUpdate current = treeStack.element();
      final GitTreeEntry entry = current.getEntries().get(name);
      final GitObject<ObjectId> originalId = gitDeltaConsumer.getOriginalId();
      if (modify ^ (entry != null)) {
        throw new SVNException(SVNErrorMessage.create(SVNErrorCode.WC_NOT_UP_TO_DATE, "Working copy is not up-to-date: " + getFullPath(name)));
      }
      final GitObject<ObjectId> objectId = gitDeltaConsumer.getObjectId();
      if (objectId == null) {
        // Content not updated.
        if (originalId == null) {
          throw new SVNException(SVNErrorMessage.create(SVNErrorCode.INCOMPLETE_DATA, "Added file without content: " + getFullPath(name)));
        }
        return;
      }
      current.getEntries().put(name, new GitTreeEntry(getFileMode(gitDeltaConsumer.getProperties()), objectId, name));
      validateActions.add(validator -> validator.checkProperties(name, gitDeltaConsumer.getProperties()));
    }

    private FileMode getFileMode(@NotNull Map<String, String> props) {
      if (props.containsKey(SVNProperty.SPECIAL)) return FileMode.SYMLINK;
      if (props.containsKey(SVNProperty.EXECUTABLE)) return FileMode.EXECUTABLE_FILE;
      return FileMode.REGULAR_FILE;
    }

    @Override
    public void delete(@NotNull String name) throws SVNException, IOException {
      final GitTreeUpdate current = treeStack.element();
      final GitTreeEntry entry = current.getEntries().remove(name);
      if (entry == null) {
        throw new SVNException(SVNErrorMessage.create(SVNErrorCode.ENTRY_NOT_FOUND, getFullPath(name)));
      }
    }

    @Override
    public GitRevision commit(@NotNull User userInfo, @NotNull String message) throws SVNException, IOException {
      synchronized (pushLock) {
        final GitTreeUpdate root = treeStack.element();
        final ObjectId treeId = root.buildTree(inserter);
        log.info("Create tree {} for commit.", treeId.name());
        inserter.flush();

        final CommitBuilder commitBuilder = new CommitBuilder();
        final PersonIdent ident = createIdent(userInfo);
        commitBuilder.setAuthor(ident);
        commitBuilder.setCommitter(ident);
        commitBuilder.setMessage(message);
        commitBuilder.setParentId(revision.getCommit().getId());
        commitBuilder.setTreeId(treeId);
        final ObjectId commitId = inserter.insert(commitBuilder);
        inserter.flush();

        log.info("Validate properties");
        validateProperties(new RevWalk(repository).parseCommit(commitId));

        log.info("Create commit {}: {}", commitId.name(), message);
        log.info("Try to push commit in branch: {}", branchRef.getName());
        if (!pushMode.push(repository, commitId, branchRef)) {
          log.info("Non fast forward push rejected");
          return null;
        }
        log.info("Commit is pushed");

        updateRevisions();
        return getRevision(commitId);
      }
    }

    private void validateProperties(@NotNull RevCommit commit) throws IOException, SVNException {
      final GitFile root = new GitFile(GitRepository.this, commit, 0);
      final GitPropertyValidator validator = new GitPropertyValidator(root);
      for (VcsConsumer<GitPropertyValidator> validateAction : validateActions) {
        validateAction.accept(validator);
      }
    }

    private PersonIdent createIdent(User userInfo) {
      final String realName = userInfo.getRealName();
      final String email = userInfo.getEmail();
      return new PersonIdent(realName, email == null ? "" : email);
    }

    @NotNull
    private String getFullPath(String name) {
      final StringBuilder fullPath = new StringBuilder();
      final Iterator<GitTreeUpdate> iter = treeStack.descendingIterator();
      while (iter.hasNext()) {
        fullPath.append(iter.next().getName()).append('/');
      }
      fullPath.append(name);
      return fullPath.toString();
    }
  }
}<|MERGE_RESOLUTION|>--- conflicted
+++ resolved
@@ -38,21 +38,6 @@
  * @author Artem V. Navrotskiy <bozaro@users.noreply.github.com>
  */
 public class GitRepository implements VcsRepository {
-<<<<<<< HEAD
-=======
-  @FunctionalInterface
-  public interface StreamFactory {
-    @NotNull
-    InputStream openStream() throws IOException;
-  }
-
-  @FunctionalInterface
-  public interface TreeEntryProvider {
-    @NotNull
-    public Iterable<GitTreeEntry> getEntries() throws IOException;
-  }
-
->>>>>>> 9db9a25e
   private static final int REPORT_DELAY = 2500;
 
   @NotNull
@@ -201,16 +186,9 @@
     revisions.add(new GitRevision(this, revisionId, changes, commit));
   }
 
-<<<<<<< HEAD
-  private void collectChanges(@NotNull Map<String, VcsLogEntry> changes, @NotNull String path,
+  private void collectChanges(@NotNull Map<String, GitLogEntry> changes, @NotNull String path,
                               @Nullable GitFile oldTree, @NotNull GitFile newTree) throws IOException, SVNException {
-    final Map<String, GitFile> oldEntries = oldTree != null ? oldTree.getEntries() : Collections.emptyMap();
-    final Map<String, GitFile> newEntries = newTree.getEntries();
-=======
-  private void collectChanges(@NotNull Map<String, GitLogEntry> changes, @NotNull String path,
-                              @Nullable GitFile oldTree, @NotNull GitFile newTree) throws IOException {
     final Iterator<GitFile> oldEntries = oldTree != null ? oldTree.getEntries().iterator() : Collections.emptyIterator();
->>>>>>> 9db9a25e
     if (path.isEmpty()) {
       final GitLogEntry logEntry = new GitLogEntry(oldTree, newTree);
       if (oldTree == null || logEntry.isContentModified() || logEntry.isPropertyModified()) {
@@ -268,20 +246,15 @@
   }
 
   @NotNull
-  public GitProperty[] collectProperties(@NotNull GitTreeEntry treeEntry, @NotNull VcsSupplier<Map<String, GitTreeEntry>> entryProvider) throws IOException, SVNException {
+  public GitProperty[] collectProperties(@NotNull GitTreeEntry treeEntry, @NotNull VcsSupplier<Iterable<GitTreeEntry>> entryProvider) throws IOException, SVNException {
     if (treeEntry.getFileMode().getObjectType() == Constants.OBJ_BLOB)
       return GitProperty.emptyArray;
 
     GitProperty[] props = directoryPropertyCache.get(treeEntry.getObjectId().getObject());
     if (props == null) {
       final List<GitProperty> propList = new ArrayList<>();
-<<<<<<< HEAD
-      for (Map.Entry<String, GitTreeEntry> entry : entryProvider.get().entrySet()) {
-        final GitProperty property = parseGitProperty(entry.getKey(), entry.getValue().getObjectId());
-=======
-      for (GitTreeEntry entry : entryProvider.getEntries()) {
+      for (GitTreeEntry entry : entryProvider.get()) {
         final GitProperty property = parseGitProperty(entry.getFileName(), entry.getObjectId());
->>>>>>> 9db9a25e
         if (property != null) {
           propList.add(property);
         }
@@ -535,14 +508,8 @@
       this.treeStack.push(root);
     }
 
-<<<<<<< HEAD
     public void openDir(@NotNull String name) throws IOException, SVNException {
-      final Map<String, GitFile> entries = treeStack.element().getEntries();
-      final GitFile file = entries.get(name);
-=======
-    public void openDir(@NotNull String name) throws IOException {
       final GitFile file = treeStack.element().getEntry(name);
->>>>>>> 9db9a25e
       if (file == null) {
         throw new IllegalStateException("Invalid state: can't find file " + name + " in created commit.");
       }
